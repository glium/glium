--- conflicted
+++ resolved
@@ -1,11 +1,7 @@
 use gl;
 use glutin;
 use std::sync::{Arc, Mutex};
-<<<<<<< HEAD
 use std::sync::mpsc::{Sender, Receiver, channel};
-=======
-use std::sync::mpsc::{Sender, SyncSender};
->>>>>>> bd61a611
 use GliumCreationError;
 
 pub use self::capabilities::Capabilities;
@@ -24,12 +20,7 @@
 
 enum Message {
     EndFrame,
-<<<<<<< HEAD
     Execute(Box<for<'a, 'b> ::std::thunk::Invoke<CommandContext<'a, 'b>, ()> + Send>)
-=======
-    Execute(Box<for<'a, 'b> ::std::thunk::Invoke<CommandContext<'a, 'b>, ()> + Send>),
-    Sync
->>>>>>> bd61a611
 }
 
 pub struct Context {
@@ -128,12 +119,8 @@
     }
 
     pub fn swap_buffers(&self) {
-<<<<<<< HEAD
         self.commands.lock().unwrap().send(Message::EndFrame).unwrap();
         self.frame_ended.lock().unwrap().recv().unwrap();
-=======
-        self.senders.lock().unwrap().0.send(Message::EndFrame).unwrap();
->>>>>>> bd61a611
     }
 
     pub fn capabilities(&self) -> &Capabilities {
