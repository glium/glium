--- conflicted
+++ resolved
@@ -1,10 +1,6 @@
 [package]
 name = "glium"
-<<<<<<< HEAD
-version = "0.10.0"
-=======
 version = "0.9.3"
->>>>>>> 65152a95
 authors = ["Pierre Krieger <pierre.krieger1708@gmail.com>"]
 description = """
 Elegant and safe OpenGL wrapper.
