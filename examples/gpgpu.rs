--- conflicted
+++ resolved
@@ -36,13 +36,10 @@
 
         "#).unwrap();
 
-<<<<<<< HEAD
-    #[repr(C)]
-=======
     const NUM_VALUES: usize = 4096;
 
+    #[repr(C)]
     #[derive(Clone, Copy)]
->>>>>>> b2286b96
     struct Data {
         power: f32,
         _padding: [f32; 3],
